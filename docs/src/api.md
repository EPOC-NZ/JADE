# User interface functions
These functions are to be utilised by JADE users to set up and run JADE models.

## Functions to set up JADE model / data

### Using run files
```@docs
JADE.define_JADE_model(::String)
JADE.define_JADE_solve_options(::String)
JADE.define_JADE_simulation(::String)
```

### Using Julia scripts
```@docs
JADE.define_JADE_model()
JADE.define_JADE_solve_options()
JADE.define_JADE_simulation()
JADE.create_JADE_model
JADE.DecisionRule
```

## Functions for training and simulation
```@docs
JADE.optimize_policy!
JADE.simulate
```

## Visualisation functions
```@docs
JADE.plot_storage
JADE.plot_prices
```

# Internal functions
These are internal functions within JADE that should only be used or modified
by persons who have a deep understanding of the underlying SDDP model.

## Utility functions
s
```@docs
JADE.gettimeseries
<<<<<<< HEAD
=======
JADE.calculatetime
JADE.between
>>>>>>> 353c01e9
```

## Data input functions
```@docs
JADE.parsefile
JADE.getitems
JADE.parse_run_options
JADE.gethydros
JADE.getinflows_for_historical
JADE.getnaturalarcs
JADE.getterminalvalue
JADE.getthermalstations
JADE.initialisereservoirs
JADE.getdemand
JADE.checkoutages
JADE.get_file_directory
JADE.check_settings_compatibility
```

## Data processing functions
```@docs
JADE.out_neighbors
JADE.hasdownstream
JADE.adjustinflows
```

## Data output functions
```@docs
JADE.diatofile
JADE.write_sim_results
JADE.write_training_results
```

## Structs
```@docs
JADE.RunData
JADE.JADESolveOptions
JADE.JADESimulation
JADE.JADEData
```

## Modified SDDP.jl functionality
```@docs
JADE.read_finalcuts_from_file
JADE.write_cuts_to_file
JADE.WrapHistorical
JADE.InSampleMonteCarlo2
```<|MERGE_RESOLUTION|>--- conflicted
+++ resolved
@@ -36,14 +36,9 @@
 by persons who have a deep understanding of the underlying SDDP model.
 
 ## Utility functions
-s
+
 ```@docs
 JADE.gettimeseries
-<<<<<<< HEAD
-=======
-JADE.calculatetime
-JADE.between
->>>>>>> 353c01e9
 ```
 
 ## Data input functions
